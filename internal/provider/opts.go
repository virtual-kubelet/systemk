// Copyright © 2017 The virtual-kubelet authors
//
// Licensed under the Apache License, Version 2.0 (the "License");
// you may not use this file except in compliance with the License.
// You may obtain a copy of the License at
//
//     http://www.apache.org/licenses/LICENSE-2.0
//
// Unless required by applicable law or agreed to in writing, software
// distributed under the License is distributed on an "AS IS" BASIS,
// WITHOUT WARRANTIES OR CONDITIONS OF ANY KIND, either express or implied.
// See the License for the specific language governing permissions and
// limitations under the License.
//
// Edited by the systemk authors in 2021.

package provider

import (
	"fmt"
	"net"
	"os"
	"path/filepath"
	"time"

	"github.com/virtual-kubelet/systemk/internal/system"
)

// Defaults for the provider.
var (
	DefaultOperatingSystem       = "Linux" // systemd is only supported on Linux
	DefaultInformerResyncPeriod  = 1 * time.Minute
	DefaultMetricsAddr           = ":10255"
	DefaultListenAddr            = ":10250"
	DefaultPodSyncWorkers        = 10
	DefaultKubeClusterDomain     = "cluster.local"
	DefaultTaintKey              = "virtual-kubelet.io/provider"
	DefaultTaintValue            = "systemk"
	DefaultStreamIdleTimeout     = 30 * time.Second
	DefaultStreamCreationTimeout = 30 * time.Second
	DefaultAllowedPaths          = []string{"/var"}
)

// Opts stores all the configuration options.
// It is used for setting flag values.
//
// You can set the default options by creating a new `Opts` struct and passing
// it into `SetDefaultOpts`
type Opts struct {
	// ServerCertPath is the path to the certificate to secure the kubelet API.
	ServerCertPath string

	// ServerKeyPath is the path to the private key to sign the kubelet API.
	ServerKeyPath string

	// NodeInternalIP is the desired Node internal IP.
	NodeInternalIP net.IP

	// NodeExternalIP is the desired Node external IP.
	NodeExternalIP net.IP

	// AllowedHostPaths is a list of host paths that are allowed to be mounted.
	AllowedHostPaths []string

	// KubeConfigPath is the path to the Kubernetes client configuration.
	KubeConfigPath string

	// KubeClusterDomain is the suffix to append to search domains for the Pods.
	KubeClusterDomain string

	// KubernetesURL is the value to set for the KUBERNETES_SERVICE_* Pod env vars.
	KubernetesURL string

	// ListenAddress is the address to bind for serving requests from the Kubernetes API server.
	ListenAddress string

	// NodeName identifies the Node in the cluster.
	NodeName string

	// DisableTaint disables systemk default taint.
	DisableTaint bool

	// MetricsAddr is the address to bind for serving metrics.
	MetricsAddr string

	// PodSyncWorkers is the number of workers that handle Pod events.
	PodSyncWorkers int

	// InformerResyncPeriod is the interval between relisting of Kubernetes resources.
	// This is important as it serves as a recovery mechanism in case systemk lost any
	// events related to the resources it's watching, eg due to network partition.
	InformerResyncPeriod time.Duration

	// StartupTimeout is how long to wait for systemk to start.
	StartupTimeout time.Duration

	// StreamIdleTimeout is the maximum time a streaming connection
	// can be idle before the connection is automatically closed.
	StreamIdleTimeout time.Duration

	// StreamCreationTimeout is the maximum time for streaming connection.
	StreamCreationTimeout time.Duration

<<<<<<< HEAD
	// UserMode is whether to use the user's systemd or the system's.
	UserMode bool

	// OverrideRootUID maps the root user to this UID (defaults to 0).
	OverrideRootUID int

=======
>>>>>>> 97014d8b
	// Version carries the systemk version.
	Version string
}

// SetDefaultOpts sets default options for unset values of the passed in option struct.
// Fields that are already set will not be modified.
func SetDefaultOpts(opts *Opts) error {
	if len(opts.AllowedHostPaths) == 0 {
		opts.AllowedHostPaths = DefaultAllowedPaths
	}

	if opts.NodeName == "" {
		// If flag isn't set, try environment but fallback to systemd.
		opts.NodeName = getEnvOrDefault("HOSTNAME", system.Hostname())
	}

	if opts.InformerResyncPeriod == 0 {
		opts.InformerResyncPeriod = DefaultInformerResyncPeriod
	}

	if opts.PodSyncWorkers <= 0 {
		opts.PodSyncWorkers = DefaultPodSyncWorkers
	}

	if _, err := net.ResolveTCPAddr("tcp", opts.ListenAddress); err != nil {
		opts.ListenAddress = DefaultListenAddr
	}

	if _, err := net.ResolveTCPAddr("tcp", opts.MetricsAddr); err != nil {
		opts.MetricsAddr = DefaultMetricsAddr
	}

	// TODO(pires) consider using miekg/dns isDomainName instead of this poor validation.
	if opts.KubeClusterDomain == "" {
		opts.KubeClusterDomain = DefaultKubeClusterDomain
	}

	if opts.KubeConfigPath == "" {
		// Prefer environment variable.
		opts.KubeConfigPath = os.Getenv("KUBECONFIG")
		// Otherwise, try homedir.
		if opts.KubeConfigPath == "" {
			// Given this code is only supportedon Linux, $HOME should be set.
			opts.KubeConfigPath = filepath.Join(os.Getenv("HOME"), ".kube", "config")
		}
	}

	if opts.StreamIdleTimeout == 0 {
		opts.StreamIdleTimeout = DefaultStreamIdleTimeout
	}

	if opts.StreamCreationTimeout == 0 {
		opts.StreamCreationTimeout = DefaultStreamCreationTimeout
	}

	if len(opts.AllowedHostPaths) == 0 {
		opts.AllowedHostPaths = DefaultAllowedPaths
	}

	if opts.OverrideRootUID < 0 {
		return fmt.Errorf("the value for --override-root-uid must be positive: %d", opts.OverrideRootUID)
	}

	return nil
}

// getEnvOrDefault returns environment variable value or if unset, a default value.
func getEnvOrDefault(key, defaultValue string) string {
	value, found := os.LookupEnv(key)
	if found {
		return value
	}

	return defaultValue
}<|MERGE_RESOLUTION|>--- conflicted
+++ resolved
@@ -101,15 +101,9 @@
 	// StreamCreationTimeout is the maximum time for streaming connection.
 	StreamCreationTimeout time.Duration
 
-<<<<<<< HEAD
-	// UserMode is whether to use the user's systemd or the system's.
-	UserMode bool
-
 	// OverrideRootUID maps the root user to this UID (defaults to 0).
 	OverrideRootUID int
 
-=======
->>>>>>> 97014d8b
 	// Version carries the systemk version.
 	Version string
 }
