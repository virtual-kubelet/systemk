--- conflicted
+++ resolved
@@ -70,11 +70,7 @@
 		p.pkg = new(packages.NoopPackageManager)
 	}
 
-<<<<<<< HEAD
 	p.rm = cfg.ResourceManager
-=======
-	p.DaemonPort = cfg.DaemonPort
->>>>>>> 9d7cce97
 	p.ClusterDomain = cfg.KubeClusterDomain
 	p.daemonPort = cfg.DaemonPort
 
